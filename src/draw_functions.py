--- conflicted
+++ resolved
@@ -14,15 +14,8 @@
 
 from constants import MAX_DISTANCE
 from genetic_algorithm import calculate_distance
-<<<<<<< HEAD
-from tsp_problem import TSPProblem
 
-matplotlib.use("Agg")
-
-MAX_DISTANCE = 900
 FUEL_STATION_COLOR = (0, 180, 0) # Verde vibrante para postos e desvios
-=======
->>>>>>> b74e852b
 
 
 def draw_button(screen, rect, text, color_bg, color_text=(255, 255, 255)):
@@ -138,22 +131,6 @@
         start_city = path[i]
         end_city = path[i + 1]
         color = rgb_color
-<<<<<<< HEAD
-        if problem:
-            d = problem.calculate_distance(start_city, end_city)
-        else:
-            d = calculate_distance(start_city, end_city, cities_locations, vias_proibidas)
-        since_last_refuel += d
-
-        if postos_abastecimento and since_last_refuel > MAX_DISTANCE:
-            if problem:
-                posto = problem.get_nearest_fuel_station(start_city)
-            else:
-                posto = min(
-                    postos_abastecimento,
-                    key=lambda p: calculate_distance(start_city, p, cities_locations),
-                )
-=======
         d = calculate_distance(start, end, cities_locations, vias_proibidas)
         since_last_refuel += d
 
@@ -162,7 +139,6 @@
                 postos_abastecimento,
                 key=lambda p: calculate_distance(start, p, cities_locations),
             )
->>>>>>> b74e852b
             pygame.draw.line(
                 screen, FUEL_STATION_COLOR, start_city.get_coords(), posto.get_coords(), 2
             )  # linha até o posto
