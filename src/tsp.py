--- conflicted
+++ resolved
@@ -321,7 +321,7 @@
     set_distance_matrix(distance_matrix)
 
     # cities_array = np.array(cities_locations)
-    kmeans = KMeans(n_clusters=NUM_VEHICLES, random_state=42)
+    kmeans = KMeans(n_clusters=NUM_VEHICLES, random_state=72)
     kmeans.fit(cities_coords_array)
     labels = kmeans.labels_
 
@@ -648,14 +648,11 @@
     pygame.display.flip()
     clock.tick(FPS)
 
-<<<<<<< HEAD
-# get_llmSolution(best_solution)
-=======
 end_time = time.time()
 print(f"Benchmark concluído após {MAX_GENERATIONS} gerações.")
 print(f"Tempo total: {end_time - start_time:.2f} segundos")
 print(f"Fitness final (distância total): {last_total_dist:.2f}")
-
->>>>>>> cca97805
+# get_llmSolution(best_solution)
+
 pygame.quit()
 sys.exit()