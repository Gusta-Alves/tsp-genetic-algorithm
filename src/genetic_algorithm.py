# -*- coding: utf-8 -*-
"""
Genetic Algorithm functions for TSP.

Core genetic algorithm operations: fitness calculation, selection, crossover, mutation.
"""

import copy
import math
import numpy as np
import random
<<<<<<< HEAD
from typing import List, Protocol, Tuple, Dict, Optional

from city import City
from tsp_problem import TSPProblem
=======
from typing import Dict, List, Tuple
>>>>>>> b74e852b

_fitness_cache: Dict[Tuple[City, ...], float] = {}
_cache_hits: int = 0
_cache_misses: int = 0
_cache_enabled: bool = True
_distance_matrix = None


def set_distance_matrix(matrix):
    """
    Set global distance matrix for optimized distance calculations.

    Args:
        matrix: DistanceMatrix instance
    """
    global _distance_matrix
    _distance_matrix = matrix


def enable_fitness_cache(enabled: bool = True) -> None:
    """
    Habilita ou desabilita o cache de fitness.

    Args:
        enabled: True para habilitar, False para desabilitar
    """
    global _cache_enabled
    _cache_enabled = enabled
    if not enabled:
        clear_fitness_cache()


def clear_fitness_cache() -> None:
    """Limpa o cache de fitness."""
    global _fitness_cache, _cache_hits, _cache_misses
    _fitness_cache.clear()
    _cache_hits = 0
    _cache_misses = 0


def get_cache_stats() -> Dict[str, any]:
    """
    Retorna estatísticas do cache de fitness.

    Returns:
        Dict com hits, misses, size e hit_rate
    """
    total_requests = _cache_hits + _cache_misses
    hit_rate = (_cache_hits / total_requests * 100) if total_requests > 0 else 0.0

    return {
        "hits": _cache_hits,
        "misses": _cache_misses,
        "total_requests": total_requests,
        "hit_rate": hit_rate,
        "cache_size": len(_fitness_cache),
        "enabled": _cache_enabled,
    }


<<<<<<< HEAD
def create_distance_matrix(cities: list[City]) -> tuple[np.ndarray, dict[City, int]]:
    """Cria uma matriz de distância e um mapa de cidade para índice."""
    n = len(cities)
    dist_matrix = np.zeros((n, n))
    city_to_index = {city: i for i, city in enumerate(cities)}

    for i in range(n):
        for j in range(i, n):
            dist = calculate_distance(cities[i], cities[j])
            dist_matrix[i][j] = dist
            dist_matrix[j][i] = dist

    return dist_matrix, city_to_index


=======
>>>>>>> b74e852b
def calculate_distance(
    p1: City, p2: City, cities_location=None, vias_proibidas=None
) -> float:
    """
    Distância entre dois pontos.
    Usa matriz de distâncias se disponível, senão calcula Euclidiana.
    """
<<<<<<< HEAD
    p1_coords, p2_coords = p1.get_coords(), p2.get_coords()
    return math.hypot(p1_coords[0] - p2_coords[0], p1_coords[1] - p2_coords[1])
=======
    if _distance_matrix is not None:
        return _distance_matrix.get_distance(point1, point2)

    return math.hypot(point1[0] - point2[0], point1[1] - point2[1])
>>>>>>> b74e852b


def calculate_fitness(
    path: List[City],
    distance_matrix: np.ndarray = None,
    city_to_index: dict = None,
    distance_limit: float = None,
    vias_proibidas=None,
    postos: List[City] = None,
) -> float:
    """
<<<<<<< HEAD
    Calcula o fitness (distância total) de uma rota usando a matriz de distância,
    com penalidade para rotas que excedem o limite de distância.
    """
    global _cache_hits, _cache_misses

    # A chave do cache deve incluir a rota e o limite de distância, pois o fitness depende de ambos.
    # A tupla de cidades é hashable porque a classe City implementa __hash__ e __eq__.
    cache_key = (tuple(path), distance_limit)

    if _cache_enabled and cache_key in _fitness_cache:
        _cache_hits += 1
        return _fitness_cache[cache_key]

    _cache_misses += 1

    # --- Início do cálculo do Fitness ---

=======
    Calcula fitness como soma das distâncias da rota.

    Usa cache automático para evitar recalcular rotas idênticas.
    Cache hit rate típico: 30-50% em populações com elite preservado.

    Args:
        path: Lista de coordenadas da rota
        cities_location: Parâmetro legado (ignorado)
        vias_proibidas: Parâmetro legado (ignorado)
        postos: Lista de postos de abastecimento

    Returns:
        Fitness (distância total) da rota
    """
    global _cache_hits, _cache_misses

    # Cria chave para cache (tupla é hashable)
    route_key = tuple(path)

    # Verifica cache se habilitado
    if _cache_enabled and route_key in _fitness_cache:
        _cache_hits += 1
        return _fitness_cache[route_key]

    # Cache miss - calcula fitness
    _cache_misses += 1

>>>>>>> b74e852b
    distance = 0.0
    since_last_refuel = 0.0
    visited = set()

    for i in range(len(path) - 1):
        a = path[i]
        b = path[i + 1]

        # Penaliza rotas que visitam a mesma cidade duas vezes (exceto o depósito no final)
        if b in visited and b != path[-1]:
            distance = 1_000_000.0 + (len(path) * 1000) # Penalidade grande
            if _cache_enabled:
<<<<<<< HEAD
                _fitness_cache[cache_key] = distance
            return distance
=======
                _fitness_cache[route_key] = fitness
            return fitness

>>>>>>> b74e852b
        visited.add(b)

        idx_a = city_to_index.get(a)
        idx_b = city_to_index.get(b)

        # Usa a matriz de distância se possível, senão calcula
        if idx_a is not None and idx_b is not None:
            d = distance_matrix[idx_a, idx_b]
        else:
            d = calculate_distance(a, b)

        since_last_refuel += d

        # Se passou do limite, força parada no posto mais próximo
        if postos and since_last_refuel > 900:  # MAX_DISTANCE
            # Encontra o posto mais próximo do ponto atual (a)
            posto_proximo = min(postos, key=lambda p: calculate_distance(a, p))
            
            # Calcula o custo do desvio: (a -> posto) + (posto -> b)
            d_posto = calculate_distance(a, posto_proximo)
            d_volta = calculate_distance(posto_proximo, b)
            
            # Adiciona a distância do desvio e subtrai a distância da rota original que foi substituída
            distance += (d_posto + d_volta)
            since_last_refuel = d_volta # A distância percorrida após abastecer é do posto até o próximo destino
        else:
            distance += d

    if distance_limit is not None and distance > distance_limit:
        distance += (distance - distance_limit) * 10

    # --- Fim do cálculo do Fitness ---

    if _cache_enabled:
<<<<<<< HEAD
        _fitness_cache[cache_key] = distance

    return distance
=======
        _fitness_cache[route_key] = distance
>>>>>>> b74e852b

    return distance


# ------------------------- POPULAÇÃO -------------------------


def generate_random_population(
    cities_in_cluster: List[City], population_size: int
) -> List[List[Tuple[float, float]]]:
    """
    Gera população aleatória de rotas.
    Mantém depósito fixo na primeira e última posição.
    """
    # Modo legado
<<<<<<< HEAD
    cities = cities_in_cluster
=======
    cities = problem_or_cities
>>>>>>> b74e852b
    depot = cities[0]
    cities = cities[1:-1]  # Exclui depósito para embaralhar

    population = []
    for _ in range(population_size):
        route = cities[:]
        random.shuffle(route)
        route = [depot] + route + [depot]
        population.append(route)
    return population


# ------------------------- HEURÍSTICAS -------------------------


def nearest_neighbor_heuristic(
    cities_in_cluster: List[City],
    start_city_index: int = 1,
) -> List[Tuple[float, float]]:
    """
    Heurística vizinho mais próximo, mantendo depósito fixo no início e fim.
    """
<<<<<<< HEAD
    cities = cities_in_cluster
    depot = cities[0]

    def calculate_dist(p1, p2):
        return math.hypot(p1.x - p2.x, p1.y - p2.y)

    unvisited = cities[1:-1]  # exclui depósito do início e fim
=======
    # Modo legado
    cities = problem_or_cities
    depot = cities[0]
    cities = cities  # usa cities_compare se fornecido
    if cities_compare:
        cities = cities_compare

    def calculate_dist(p1, p2):
        return math.hypot(p1[0] - p2[0], p1[1] - p2[1])

    unvisited = cities[1:]  # exclui depósito
>>>>>>> b74e852b
    current_city = cities[start_city_index]
    route = [depot, current_city]
    unvisited.remove(current_city)
    visited = {current_city}

    while unvisited:
        candidates = [city for city in unvisited if city not in visited]
        if not candidates:
            break

        nearest_city = min(
            candidates, key=lambda city: calculate_dist(current_city, city)
        )
        route.append(nearest_city)
        unvisited.remove(nearest_city)
        current_city = nearest_city
        visited.add(nearest_city)

    route.append(depot)
    return route


# ------------------------- SELEÇÃO -------------------------


def tournament_selection(
    population: List[List[Tuple[float, float]]],
    population_fitness: List[float],
    tournament_size: int = 3,
) -> List[Tuple[float, float]]:
    """Seleciona melhor indivíduo entre aleatoriamente escolhidos."""
    tournament_indices = random.sample(range(len(population)), tournament_size)
    tournament_fitness = [population_fitness[i] for i in tournament_indices]
    winner_index = tournament_indices[tournament_fitness.index(min(tournament_fitness))]
    return population[winner_index]


# ------------------------- CROSSOVER -------------------------


def order_crossover(
    parent1: List[City], parent2: List[City]
) -> Tuple[List[City], List[City]]:
    """
    Order Crossover (OX) mantendo depósito fixo no início/fim.
    """
    depot = parent1[0]
    p1 = parent1[1:-1]  # remove depósito
    p2 = parent2[1:-1]

    length = len(p1)
    start_index = random.randint(0, length - 1)
    end_index = random.randint(start_index + 1, length)

    # Cópia do segmento
    child1 = p1[start_index:end_index]
    child2 = p2[start_index:end_index]

    # Preencher com genes restantes
    remaining_genes1 = [gene for gene in p2 if gene not in child1]
    remaining_genes2 = [gene for gene in p1 if gene not in child2]

    # Inserir genes restantes nas posições corretas
    for i, gene in enumerate(remaining_genes1):
        child1.insert(i if i < start_index else i + (end_index - start_index), gene)
    for i, gene in enumerate(remaining_genes2):
        child2.insert(i if i < start_index else i + (end_index - start_index), gene)

    # Adicionar depósito no início e fim
    child1 = [depot] + child1 + [depot]
    child2 = [depot] + child2 + [depot]

    return child1, child2


# ------------------------- MUTATION -------------------------


def mutate(solution: List[City], mutation_probability: float) -> List[City]:
    """Mutação simples: swap, reverse ou 2-opt, mantendo depósito fixo."""
    mutated_solution = copy.deepcopy(solution)
    if random.random() < mutation_probability:
        if len(solution) < 4:  # menos de 2 cidades + depósito
            return solution
        mutation_type = random.choice(["swap", "reverse", "2opt"])
        # Sempre exclui depósito do início/fim
        sub = mutated_solution[1:-1]
        if mutation_type == "swap":
            i, j = random.sample(range(len(sub)), 2)
            sub[i], sub[j] = sub[j], sub[i]
        elif mutation_type in ["reverse", "2opt"]:
            i = random.randint(0, len(sub) - 2)
            j = random.randint(i + 1, len(sub))
            sub[i:j] = reversed(sub[i:j])
        mutated_solution[1:-1] = sub
    return mutated_solution


# ------------------------- SORT POPULATION -------------------------


def sort_population(
    population: List[List[City]], fitness: List[float]
) -> Tuple[List[List[City]], List[float]]:
    """Ordena população por fitness (menor é melhor)."""
    combined = list(zip(population, fitness))
    combined.sort(key=lambda x: x[1])
    sorted_population, sorted_fitness = zip(*combined)
    return list(sorted_population), list(sorted_fitness)<|MERGE_RESOLUTION|>--- conflicted
+++ resolved
@@ -9,14 +9,10 @@
 import math
 import numpy as np
 import random
-<<<<<<< HEAD
 from typing import List, Protocol, Tuple, Dict, Optional
 
 from city import City
-from tsp_problem import TSPProblem
-=======
 from typing import Dict, List, Tuple
->>>>>>> b74e852b
 
 _fitness_cache: Dict[Tuple[City, ...], float] = {}
 _cache_hits: int = 0
@@ -77,7 +73,6 @@
     }
 
 
-<<<<<<< HEAD
 def create_distance_matrix(cities: list[City]) -> tuple[np.ndarray, dict[City, int]]:
     """Cria uma matriz de distância e um mapa de cidade para índice."""
     n = len(cities)
@@ -93,8 +88,6 @@
     return dist_matrix, city_to_index
 
 
-=======
->>>>>>> b74e852b
 def calculate_distance(
     p1: City, p2: City, cities_location=None, vias_proibidas=None
 ) -> float:
@@ -102,15 +95,8 @@
     Distância entre dois pontos.
     Usa matriz de distâncias se disponível, senão calcula Euclidiana.
     """
-<<<<<<< HEAD
     p1_coords, p2_coords = p1.get_coords(), p2.get_coords()
     return math.hypot(p1_coords[0] - p2_coords[0], p1_coords[1] - p2_coords[1])
-=======
-    if _distance_matrix is not None:
-        return _distance_matrix.get_distance(point1, point2)
-
-    return math.hypot(point1[0] - point2[0], point1[1] - point2[1])
->>>>>>> b74e852b
 
 
 def calculate_fitness(
@@ -122,25 +108,6 @@
     postos: List[City] = None,
 ) -> float:
     """
-<<<<<<< HEAD
-    Calcula o fitness (distância total) de uma rota usando a matriz de distância,
-    com penalidade para rotas que excedem o limite de distância.
-    """
-    global _cache_hits, _cache_misses
-
-    # A chave do cache deve incluir a rota e o limite de distância, pois o fitness depende de ambos.
-    # A tupla de cidades é hashable porque a classe City implementa __hash__ e __eq__.
-    cache_key = (tuple(path), distance_limit)
-
-    if _cache_enabled and cache_key in _fitness_cache:
-        _cache_hits += 1
-        return _fitness_cache[cache_key]
-
-    _cache_misses += 1
-
-    # --- Início do cálculo do Fitness ---
-
-=======
     Calcula fitness como soma das distâncias da rota.
 
     Usa cache automático para evitar recalcular rotas idênticas.
@@ -168,7 +135,6 @@
     # Cache miss - calcula fitness
     _cache_misses += 1
 
->>>>>>> b74e852b
     distance = 0.0
     since_last_refuel = 0.0
     visited = set()
@@ -181,14 +147,8 @@
         if b in visited and b != path[-1]:
             distance = 1_000_000.0 + (len(path) * 1000) # Penalidade grande
             if _cache_enabled:
-<<<<<<< HEAD
                 _fitness_cache[cache_key] = distance
             return distance
-=======
-                _fitness_cache[route_key] = fitness
-            return fitness
-
->>>>>>> b74e852b
         visited.add(b)
 
         idx_a = city_to_index.get(a)
@@ -223,13 +183,7 @@
     # --- Fim do cálculo do Fitness ---
 
     if _cache_enabled:
-<<<<<<< HEAD
-        _fitness_cache[cache_key] = distance
-
-    return distance
-=======
         _fitness_cache[route_key] = distance
->>>>>>> b74e852b
 
     return distance
 
@@ -245,11 +199,7 @@
     Mantém depósito fixo na primeira e última posição.
     """
     # Modo legado
-<<<<<<< HEAD
     cities = cities_in_cluster
-=======
-    cities = problem_or_cities
->>>>>>> b74e852b
     depot = cities[0]
     cities = cities[1:-1]  # Exclui depósito para embaralhar
 
@@ -272,7 +222,6 @@
     """
     Heurística vizinho mais próximo, mantendo depósito fixo no início e fim.
     """
-<<<<<<< HEAD
     cities = cities_in_cluster
     depot = cities[0]
 
@@ -280,19 +229,6 @@
         return math.hypot(p1.x - p2.x, p1.y - p2.y)
 
     unvisited = cities[1:-1]  # exclui depósito do início e fim
-=======
-    # Modo legado
-    cities = problem_or_cities
-    depot = cities[0]
-    cities = cities  # usa cities_compare se fornecido
-    if cities_compare:
-        cities = cities_compare
-
-    def calculate_dist(p1, p2):
-        return math.hypot(p1[0] - p2[0], p1[1] - p2[1])
-
-    unvisited = cities[1:]  # exclui depósito
->>>>>>> b74e852b
     current_city = cities[start_city_index]
     route = [depot, current_city]
     unvisited.remove(current_city)
