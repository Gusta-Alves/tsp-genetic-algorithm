*.pyc
<<<<<<< HEAD
__pycache__/
.env
.venv/
venv/
=======
*.vscode
>>>>>>> cca97805
<|MERGE_RESOLUTION|>--- conflicted
+++ resolved
@@ -1,9 +1,6 @@
 *.pyc
-<<<<<<< HEAD
 __pycache__/
 .env
 .venv/
 venv/
-=======
-*.vscode
->>>>>>> cca97805
+*.vscode